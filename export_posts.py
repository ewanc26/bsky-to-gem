import json
import os
import sys
from datetime import datetime

import requests
from atproto import Client

<<<<<<< HEAD
def fetch_did_document(did: str, timeout: int = 10):
=======
def count_tokens_with_google_tokenizer(text):
    """
    Count tokens using Google's FLAN-T5 tokenizer for accurate Gemini estimates.
    Returns token count or None if tokenizer unavailable.
    """
    try:
        from transformers import AutoTokenizer
        print("🔢 Counting tokens using Google FLAN-T5 tokenizer...")
        tokenizer = AutoTokenizer.from_pretrained("google/flan-t5-small")
        tokens = tokenizer.encode(text, add_special_tokens=True)
        return len(tokens)
    except ImportError:
        print("⚠️  transformers not installed. Run: pip install transformers")
        return None
    except Exception as e:
        print(f"⚠️  Error counting tokens: {e}")
        return None

def check_token_limit_and_offer_trim(filename, all_posts, handle):
    """
    Check if the exported JSON exceeds token limits and offer to trim if needed.
    """
    TOKEN_LIMIT = 950000  # 95% of 1M tokens
    
    # Read the exported file
    with open(filename, 'r', encoding='utf-8') as f:
        content = f.read()
    
    # Count tokens
    token_count = count_tokens_with_google_tokenizer(content)
    
    if token_count is None:
        print("\n⚠️  Could not count tokens. Install transformers for token analysis.")
        return filename
    
    print(f"\n📊 Token Analysis:")
    print(f"   Total tokens: {token_count:,}")
    print(f"   Limit (95% of 1M): {TOKEN_LIMIT:,}")
    
    if token_count <= TOKEN_LIMIT:
        print(f"✅ Token count is within limits! Ready for Gemini prompting.")
        return filename
    
    # Calculate how many posts to remove
    excess_tokens = token_count - TOKEN_LIMIT
    avg_tokens_per_post = token_count // len(all_posts)
    posts_to_remove = int(excess_tokens / avg_tokens_per_post * 1.1)  # 10% buffer
    posts_to_keep = len(all_posts) - posts_to_remove
    
    print(f"\n⚠️  TOKEN LIMIT EXCEEDED!")
    print(f"   Excess tokens: {excess_tokens:,}")
    print(f"   Estimated posts to remove: {posts_to_remove:,} (oldest)")
    print(f"   Posts that would remain: {posts_to_keep:,}")
    print(f"\n💡 This dataset is too large for effective Gemini prompting.")
    
    # Offer to trim
    while True:
        choice = input("\n🤔 Remove oldest posts automatically to fit limit? (y/n): ").strip().lower()
        if choice in ['y', 'yes']:
            return trim_posts_and_reexport(filename, all_posts, posts_to_keep, handle)
        elif choice in ['n', 'no']:
            print("\n📁 Keeping full export. You may need to manually trim for Gemini use.")
            return filename
        else:
            print("Please enter 'y' or 'n'")

def trim_posts_and_reexport(original_filename, all_posts, posts_to_keep, handle):
    """
    Create a new trimmed export with only the newest posts.
    """
    print(f"\n✂️  Trimming to newest {posts_to_keep:,} posts...")
    
    # Keep only the newest posts (already sorted newest first)
    trimmed_posts = all_posts[:posts_to_keep]
    
    # Create new filename
    timestamp = datetime.now().strftime("%Y%m%d_%H%M%S")
    trimmed_filename = f"{handle}_posts_{timestamp}_trimmed.json"
    
    # Write trimmed data
    with open(trimmed_filename, 'w', encoding='utf-8') as f:
        json.dump(trimmed_posts, f, indent=2, ensure_ascii=False)
    
    # Verify token count of trimmed file
    with open(trimmed_filename, 'r', encoding='utf-8') as f:
        trimmed_content = f.read()
    
    trimmed_tokens = count_tokens_with_google_tokenizer(trimmed_content)
    
    print(f"\n✅ Trimmed export created!")
    print(f"📁 Original: {original_filename} ({len(all_posts):,} posts)")
    print(f"📁 Trimmed: {trimmed_filename} ({len(trimmed_posts):,} posts)")
    
    if trimmed_tokens:
        print(f"🔢 Trimmed tokens: {trimmed_tokens:,}")
        if trimmed_tokens <= 950000:
            print(f"✅ Trimmed file is within token limits!")
        else:
            print(f"⚠️  Trimmed file may still be too large. Consider further trimming.")
    
    return trimmed_filename

def export_posts_to_json(handle):
>>>>>>> 5a5b94b4
    """
    Fetch the DID document for a did:plc or did:web DID.

    Returns the parsed JSON DID document, or None if it couldn't be fetched.
    """
    try:
        if did.startswith("did:plc:"):
            url = f"https://plc.directory/{did}"
            r = requests.get(url, timeout=timeout)
            r.raise_for_status()
            return r.json()
        elif did.startswith("did:web:"):
            # did:web:example.com -> domain = example.com OR did:web:sub:example.com -> join rest with ':'
            domain = did.split(":", 2)[2]
            # did:web encoding uses colons for path segments; convert to normal domain/path
            domain = domain.replace(":", "/")
            url = f"https://{domain}/.well-known/did.json"
            r = requests.get(url, timeout=timeout)
            r.raise_for_status()
            return r.json()
        else:
            return None
    except requests.exceptions.RequestException:
        return None

def get_pds_endpoint_from_did_doc(did_doc: dict):
    """
    Parse a DID document and return the serviceEndpoint for the first service
    entry whose id endswith '#atproto_pds' and whose type indicates
    AtprotoPersonalDataServer.
    """
    if not did_doc:
        return None
    services = did_doc.get("service") or did_doc.get("services") or []
    for svc in services:
        sid = str(svc.get("id", ""))
        stype = svc.get("type", "")
        if sid.endswith("#atproto_pds") or stype == "AtprotoPersonalDataServer":
            endpoint = svc.get("serviceEndpoint")
            if isinstance(endpoint, str) and endpoint:
                return endpoint.rstrip("/")  # ensure no trailing slash
    return None

def export_posts_to_json(handle):
    """
    Fetches all posts from an atproto account and saves them to a timestamped JSON file.
    """
    # First, use the default client to resolve the handle to a DID
    default_client = Client()  # uses default/public host for resolution
    print(f"🔍 Resolving handle: {handle}")

    try:
        identity_response = default_client.com.atproto.identity.resolve_handle({'handle': handle})
        repo_did = identity_response.did
        print(f"✅ Found DID: {repo_did}")
    except Exception as e:
        print(f"❌ Error resolving handle '{handle}': {e}")
        print("💡 Make sure the handle is correct (e.g., user.bsky.social)")
        sys.exit(1)

    # Try to fetch the DID document (PLC or web) and parse the PDS endpoint.
    pds_endpoint = None
    did_doc = fetch_did_document(repo_did)
    if did_doc:
        pds_endpoint = get_pds_endpoint_from_did_doc(did_doc)
        if pds_endpoint:
            print(f"🔗 Resolved PDS endpoint from DID document: {pds_endpoint}")
        else:
            print("⚠️ DID document found but no #atproto_pds entry present.")
    else:
        print("⚠️ Could not fetch DID document from PLC or did:web well-known; will fall back to public resolver.")

    # Use a client targeted at the account's PDS if we found one, otherwise use default client.
    if pds_endpoint:
        client = Client(base_url=pds_endpoint)
    else:
        client = default_client

    # Create timestamped filename
    timestamp = datetime.now().strftime("%Y%m%d_%H%M%S")
    output_filename = f"{handle}_posts_{timestamp}.json"
    
    all_posts = []
    cursor = None
    posts_fetched = 0
    image_cdn_base = "https://cdn.bsky.app/img/feed_fullsize/plain"

    print("Starting to fetch posts... This may take a while if you have many posts.")

    while True:
        try:
            response = client.com.atproto.repo.list_records(
                {
                    'repo': repo_did,
                    'collection': 'app.bsky.feed.post',
                    'limit': 100,
                    'cursor': cursor,
                }
            )

            # If response.records is empty/falsey
            if not getattr(response, "records", None):
                if posts_fetched == 0:
                    # No records found on this PDS. If we were using a fallback public client,
                    # it may simply be pointing at the wrong PDS. Surface an actionable error.
                    if pds_endpoint:
                        print("No more posts found.")
                        break
                    else:
                        print("❌ No posts found at the public resolver. The account may be hosted on a different PDS.")
                        print("💡 If this is a custom domain or migrated account, its PDS endpoint must be discovered from the DID document.")
                        sys.exit(1)

            for record in response.records:
                post_data = {
                    'created_at': record.value.created_at,
                    'text': record.value.text,
                    'images': []
                }

                if hasattr(record.value, 'embed') and record.value.embed:
                    if getattr(record.value.embed, "py_type", "") == 'app.bsky.embed.images':
                        for image in record.value.embed.images:
                            image_url = f"{image_cdn_base}/{repo_did}/{image.image.cid}@jpeg"
                            post_data['images'].append({
                                'url': image_url,
                                'alt_text': image.alt
                            })

                all_posts.append(post_data)

            posts_fetched += len(response.records)
            print(f"Fetched {posts_fetched} posts so far...")
            
            cursor = getattr(response, "cursor", None)
            if not cursor:
                print("Reached end of data.")
                break

        except Exception as e:
            print(f"❌ Error fetching posts: {e}")
            # If we were using a specific PDS client and it failed, try falling back to the public client once.
            if pds_endpoint and client is not default_client:
                print("ℹ️ Attempting fallback: switching to public resolver client and retrying once...")
                client = default_client
                pds_endpoint = None  # mark that we are no longer using custom PDS
                continue
            sys.exit(1)

    if not all_posts:
        print("❌ Export failed: no posts to save.")
        sys.exit(1)

    all_posts.sort(key=lambda x: x['created_at'], reverse=True)

    with open(output_filename, 'w', encoding='utf-8') as f:
        json.dump(all_posts, f, indent=2, ensure_ascii=False)

    print(f"\n✅ Export complete!")
    print(f"📊 Total posts exported: {len(all_posts)}")
    print(f"💾 Export saved to: {output_filename}")
    
    # Check token limits and offer trimming if needed
    final_filename = check_token_limit_and_offer_trim(output_filename, all_posts, handle)
    
    if final_filename != output_filename:
        print(f"\n🎯 Use this file for Gemini prompting: {final_filename}")
    else:
        print(f"\n🎯 File ready for Gemini prompting: {final_filename}")
    
    return final_filename


if __name__ == '__main__':
    if len(sys.argv) < 2:
        print("🦋 Bluesky Posts Export Tool")
        print("=" * 40)
        print("Usage: python export_posts.py <handle>")
        sys.exit(1)
    
    handle = sys.argv[1]
    print(f"🎯 Target account: {handle}")
    print(f"📥 Starting full export (no authentication)...")
<<<<<<< HEAD
    export_posts_to_json(handle)
=======
        
    final_file = export_posts_to_json(handle)
    
    if final_file:
        print(f"\n🚀 Ready to use with Gemini!")
        print(f"📋 Tip: Copy the contents of '{final_file}' along with your prompt template.")
>>>>>>> 5a5b94b4
<|MERGE_RESOLUTION|>--- conflicted
+++ resolved
@@ -6,9 +6,9 @@
 import requests
 from atproto import Client
 
-<<<<<<< HEAD
+
 def fetch_did_document(did: str, timeout: int = 10):
-=======
+
 def count_tokens_with_google_tokenizer(text):
     """
     Count tokens using Google's FLAN-T5 tokenizer for accurate Gemini estimates.
@@ -112,7 +112,7 @@
     return trimmed_filename
 
 def export_posts_to_json(handle):
->>>>>>> 5a5b94b4
+
     """
     Fetch the DID document for a did:plc or did:web DID.
 
@@ -296,13 +296,12 @@
     handle = sys.argv[1]
     print(f"🎯 Target account: {handle}")
     print(f"📥 Starting full export (no authentication)...")
-<<<<<<< HEAD
+
     export_posts_to_json(handle)
-=======
+
         
     final_file = export_posts_to_json(handle)
     
     if final_file:
         print(f"\n🚀 Ready to use with Gemini!")
-        print(f"📋 Tip: Copy the contents of '{final_file}' along with your prompt template.")
->>>>>>> 5a5b94b4
+        print(f"📋 Tip: Copy the contents of '{final_file}' along with your prompt template.")